"""
Type-safe data models for the history system.

This module provides Pydantic models that replace dict-based data structures
throughout the history service. These models ensure type safety and validation
for session timelines, interaction details, and API responses.
"""

from __future__ import annotations  # Deferred evaluation for forward references

from typing import List, Dict, Optional, Union, Literal, Any
from pydantic import BaseModel, Field, model_validator, computed_field

# Import existing enums and models
from tarsy.models.constants import AlertSessionStatus, StageStatus
from tarsy.models.unified_interactions import LLMInteraction
from tarsy.models.mcp_selection_models import MCPSelectionConfig


# =============================================================================
# CORE SHARED MODELS
# =============================================================================

class PaginationInfo(BaseModel):
    """Pagination information for paginated responses."""
    page: int
    page_size: int
    total_pages: int
    total_items: int


class TimeRangeOption(BaseModel):
    """Filter time range option"""
    label: str
    value: str


class FilterOptions(BaseModel):
    """Available filter options"""
    agent_types: List[str]
    alert_types: List[str] 
    status_options: List[str]  # String values for API consistency
    time_ranges: List[TimeRangeOption]


# =============================================================================
# EVENT DETAILS MODELS
# =============================================================================

class MCPEventDetails(BaseModel):
    """MCP-specific event details with structured objects"""
    
    tool_name: Optional[str] = None # Only required for tool_call interactions
    server_name: str
    communication_type: Literal["tool_list", "tool_call"]
    tool_arguments: Optional[Dict[str, Any]] = Field(default_factory=dict)
    tool_result: Optional[Dict[str, Any]] = Field(default_factory=dict)
    available_tools: Dict[str, Any] = Field(default_factory=dict)  # structured tools data, not serialized JSON
    success: bool
    error_message: Optional[str] = None
    duration_ms: Optional[int] = None


# =============================================================================
# INTERACTION MODELS
# =============================================================================

class BaseInteraction(BaseModel):
    """Base interaction model with common fields"""
    id: str                    # Same as event_id (legacy field)
    event_id: str
    timestamp_us: int
    step_description: str
    duration_ms: Optional[int] = None
    stage_execution_id: str


class LLMTimelineEvent(BaseInteraction):
    """LLM timeline event using complete interaction details directly."""
    type: Literal["llm"] = "llm"
    details: LLMInteraction
    
    @model_validator(mode='after')
    def validate_llm_details(self):
        """Validate LLM-specific details"""
        if not self.details.model_name:
            raise ValueError("LLM interactions require model_name in details")
        return self


class MCPTimelineEvent(BaseInteraction):
    """MCP timeline event with type-specific details"""
    type: Literal["mcp"] = "mcp"
    details: MCPEventDetails
    
    @model_validator(mode='after') 
    def validate_mcp_details(self):
        """Validate MCP-specific details"""
        if not self.details.server_name:
            raise ValueError("MCP interactions require server_name in details")
        # tool_name is only required for tool_call interactions, not tool_list
        if self.details.communication_type == "tool_call" and not self.details.tool_name:
            raise ValueError("MCP tool_call interactions require tool_name in details")
        return self


# Union type for timeline events
TimelineEvent = Union[LLMTimelineEvent, MCPTimelineEvent]


# =============================================================================
# SUMMARY MODELS
# =============================================================================

class LLMInteractionSummary(BaseModel):
    """Simplified LLM interaction for summary lists"""
    interaction_id: str
    timestamp_us: int
    step_description: str
    model_name: str
    duration_ms: Optional[int] = None


class MCPCommunicationSummary(BaseModel):
    """Simplified MCP communication for summary lists"""
    communication_id: str
    timestamp_us: int
    step_description: str
    server_name: str
    tool_name: str
    success: bool
    duration_ms: Optional[int] = None


# =============================================================================
# CHAIN STATISTICS MODEL
# =============================================================================

class ChainStatistics(BaseModel):
    """Chain execution statistics"""
    total_stages: int
    completed_stages: int
    failed_stages: int
    stages_by_agent: Dict[str, int]


# =============================================================================
# CHAT MESSAGE MODELS
# =============================================================================

class ChatUserMessageData(BaseModel):
    """User message data embedded in stage execution responses"""
    message_id: str
    content: str
    author: str
    created_at_us: int


# =============================================================================
# CONVERSATION HISTORY MODELS (for final-analysis endpoint)
# =============================================================================

class ConversationMessage(BaseModel):
    """Simple message in flat conversation history."""
    role: str = Field(description="Message role: system, user, or assistant")
    content: str = Field(description="Message content")


class LLMConversationHistory(BaseModel):
    """
    LLM conversation with metadata for evaluation/analysis purposes.
    
    Contains the flat message history from an LLM interaction along with
    metadata about the model, timing, and token usage.
    """
    model_name: str = Field(description="LLM model identifier used for this conversation")
    provider: Optional[str] = Field(default=None, description="LLM provider (openai, google, etc.)")
    timestamp_us: int = Field(description="When this interaction occurred (microseconds since epoch UTC)")
    input_tokens: Optional[int] = Field(default=None, description="Input/prompt tokens used")
    output_tokens: Optional[int] = Field(default=None, description="Output/completion tokens used")
    total_tokens: Optional[int] = Field(default=None, description="Total tokens used")
    messages: List[ConversationMessage] = Field(description="Flat list of conversation messages in order")


# =============================================================================
# MAIN RESPONSE MODELS
# =============================================================================

class SessionOverview(BaseModel):
    """Session overview for lists, filtering, and pagination - dashboard use"""
    # Core identification
    session_id: str
    alert_type: Optional[str] = None
    agent_type: str
    status: AlertSessionStatus
    author: Optional[str] = None
    
    # Timing info
    started_at_us: int
    completed_at_us: Optional[int] = None
    
    # Basic status info
    error_message: Optional[str] = None
    pause_metadata: Optional[Dict[str, Any]] = None
    
    # Summary counts (for dashboard display)
    llm_interaction_count: int = 0
    mcp_communication_count: int = 0
    total_interactions: int = 0
    
    # Token usage aggregations
    session_input_tokens: Optional[int] = None
    session_output_tokens: Optional[int] = None  
    session_total_tokens: Optional[int] = None
    
    # Chain progress info (for dashboard filtering/display)
    chain_id: str
    total_stages: Optional[int] = None
    completed_stages: Optional[int] = None
    failed_stages: int = 0
    current_stage_index: Optional[int] = None  # Matches AlertSession field type
    
    # MCP configuration override
    mcp_selection: Optional[MCPSelectionConfig] = None
    
    chat_message_count: Optional[int] = None  # Number of user messages in follow-up chat (if chat exists)
    
    # Calculated properties
    @computed_field
    @property
    def duration_ms(self) -> Optional[int]:
        """Calculate session duration from start and completion times"""
        if self.started_at_us and self.completed_at_us:
            return (self.completed_at_us - self.started_at_us) // 1000
        return None


class DetailedStage(BaseModel):
    """Complete stage execution with all interactions - for detailed view"""
    # Stage identification
    execution_id: str
    session_id: str
    stage_id: str
    stage_index: int
    stage_name: str
    agent: str
    
    # Stage execution info
    status: StageStatus
    started_at_us: Optional[int] = None
    completed_at_us: Optional[int] = None
    duration_ms: Optional[int] = None
    stage_output: Optional[dict] = None  # Structured results produced by this stage (e.g. analysis findings, collected data) - used by subsequent stages in chain. None if stage failed/incomplete.
    error_message: Optional[str] = None
    
    # Chat context (if this stage is a chat response)
    chat_id: Optional[str] = None
    chat_user_message_id: Optional[str] = None
    chat_user_message: Optional[ChatUserMessageData] = None  # Full user message data (populated when chat_user_message_id exists)
    
    # ALL interactions that happened during this stage (FULL objects with complete details)
    llm_interactions: List[LLMTimelineEvent] = Field(default_factory=list)  # Complete LLM interactions with full details
    mcp_communications: List[MCPTimelineEvent] = Field(default_factory=list)  # Complete MCP interactions with full details
    
    # Summary counts for this stage
    llm_interaction_count: int = 0
    mcp_communication_count: int = 0
    total_interactions: int = 0
    
    # Calculated properties
    @computed_field
    @property
    def stage_interactions_duration_ms(self) -> Optional[int]:
        """Calculate total duration from all interactions in this stage"""
        total = 0
        for interaction in self.llm_interactions + self.mcp_communications:
            if interaction.duration_ms:
                total += interaction.duration_ms
        return total if total > 0 else None
    
    @computed_field
    @property  
    def stage_input_tokens(self) -> Optional[int]:
        """Sum of input tokens from all LLM interactions in this stage"""
        total = sum(
            interaction.details.input_tokens or 0 
            for interaction in self.llm_interactions
        )
        return total if total > 0 else None

    @computed_field
    @property
    def stage_output_tokens(self) -> Optional[int]:
        """Sum of output tokens from all LLM interactions in this stage"""
        total = sum(
            interaction.details.output_tokens or 0 
            for interaction in self.llm_interactions
        )
        return total if total > 0 else None

    @computed_field
    @property
    def stage_total_tokens(self) -> Optional[int]:
        """Sum of total tokens from all LLM interactions in this stage"""
        total = sum(
            interaction.details.total_tokens or 0 
            for interaction in self.llm_interactions
        )
        return total if total > 0 else None
    
    @computed_field
    @property
    def chronological_interactions(self) -> List[TimelineEvent]:
        """
        Get all interactions in chronological order by timestamp.
        
        Returns a sorted list combining LLM and MCP interactions, ordered by timestamp_us.
        This provides the actual timeline of what happened during stage execution,
        which is essential for debugging, dashboards, and understanding agent reasoning flow.
        
        Returns:
            List[TimelineEvent]: All interactions sorted chronologically
        """
        # Combine all interactions and sort by timestamp
        all_interactions: List[TimelineEvent] = [
            *self.llm_interactions,
            *self.mcp_communications
        ]
        
        # Sort chronologically by timestamp_us
        return sorted(all_interactions, key=lambda x: x.timestamp_us)


class DetailedSession(BaseModel):
    """Complete session with EVERYTHING - for detailed session page"""
    # Core session data (everything from SessionOverview)
    session_id: str
    alert_type: Optional[str] = None
    agent_type: str
    status: AlertSessionStatus
    author: Optional[str] = None
    runbook_url: Optional[str] = None
    started_at_us: int
    completed_at_us: Optional[int] = None
    error_message: Optional[str] = None
    
    # Full session details
    alert_data: dict  # Complete alert information
    final_analysis: Optional[str] = None
    session_metadata: Optional[dict] = None
    pause_metadata: Optional[Dict[str, Any]] = None
    
    # Chain execution details
    chain_id: str
    chain_definition: dict
    current_stage_index: Optional[int] = None  # Matches AlertSession field type
    current_stage_id: Optional[str] = None  # Matches AlertSession field type
    
    # MCP configuration override
    mcp_selection: Optional[MCPSelectionConfig] = None
    
    # Complete interaction data
    total_interactions: int = 0
    llm_interaction_count: int = 0
    mcp_communication_count: int = 0
    
    # Token usage aggregations
    session_input_tokens: Optional[int] = None
    session_output_tokens: Optional[int] = None  
    session_total_tokens: Optional[int] = None
    
    # Complete stage executions with all their interactions
    stages: List[DetailedStage] = Field(default_factory=list)  # Each stage contains its full interaction timeline
    
    # Calculated properties
    @computed_field
    @property
    def duration_ms(self) -> Optional[int]:
        """Calculate session duration from start and completion times"""
        if self.started_at_us and self.completed_at_us:
            return (self.completed_at_us - self.started_at_us) // 1000
        return None


class SessionStats(BaseModel):
    """Lightweight statistics and metrics - for headers and quick stats"""
    # Basic counts
    total_interactions: int
    llm_interactions: int
    mcp_communications: int
    system_events: int = 0
    errors_count: int
    total_duration_ms: int
    
    # Token usage aggregations
    session_input_tokens: int = 0
    session_output_tokens: int = 0  
    session_total_tokens: int = 0
    
    # Chain progress (always present since all sessions are chains)
    chain_statistics: ChainStatistics


class PaginatedSessions(BaseModel):
    """Paginated session results for dashboard list view"""
    sessions: List[SessionOverview]  # Session overviews for list display
    pagination: PaginationInfo
    filters_applied: Dict[str, Any] = Field(default_factory=dict)  # Applied filters for this query


class FinalAnalysisResponse(BaseModel):
    """
    Response for session final analysis endpoint.
    
    Optionally includes LLM conversation history for analysis/evaluation purposes.
    The conversation contains the flat message history (system, user, assistant messages)
    along with metadata like model name and token usage.
    """
    final_analysis: Optional[str] = Field(description="Final analysis content (markdown formatted), null if not available")
    session_id: str = Field(description="Session identifier")
    status: AlertSessionStatus = Field(description="Current session status")
    llm_conversation: Optional[LLMConversationHistory] = Field(
        default=None,
        description="LLM conversation history from the final analysis stage (optional, requested via query param)"
    )
    chat_conversation: Optional[LLMConversationHistory] = Field(
        default=None,
        description="LLM conversation history from the last chat exchange, if chat exists (optional, requested via query param)"
    )
<<<<<<< HEAD


class FinalAnalysisSummaryResponse(BaseModel):
    """Response for session final analysis summary endpoint."""
    final_analysis_summary: Optional[str] = Field(description="Summary of the final analysis for external notifications (e.g., Slack), null if not available")
    session_id: str = Field(description="Session identifier")
    status: AlertSessionStatus = Field(description="Current session status")
=======
    alert_data: dict = Field(
        description="The data of the alert that triggered the analysis"
    )
>>>>>>> a2608df6
<|MERGE_RESOLUTION|>--- conflicted
+++ resolved
@@ -427,16 +427,15 @@
         default=None,
         description="LLM conversation history from the last chat exchange, if chat exists (optional, requested via query param)"
     )
-<<<<<<< HEAD
-
+    alert_data: dict = Field(
+        description="The data of the alert that triggered the analysis"
+    )
 
 class FinalAnalysisSummaryResponse(BaseModel):
     """Response for session final analysis summary endpoint."""
     final_analysis_summary: Optional[str] = Field(description="Summary of the final analysis for external notifications (e.g., Slack), null if not available")
     session_id: str = Field(description="Session identifier")
     status: AlertSessionStatus = Field(description="Current session status")
-=======
     alert_data: dict = Field(
         description="The data of the alert that triggered the analysis"
-    )
->>>>>>> a2608df6
+    )